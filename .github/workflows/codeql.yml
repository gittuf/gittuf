--- conflicted
+++ resolved
@@ -59,11 +59,7 @@
 
     # Initializes the CodeQL tools for scanning.
     - name: Initialize CodeQL
-<<<<<<< HEAD
-      uses: github/codeql-action/init@f09c1c0a94de965c15400f5634aa42fac8fb8f88
-=======
       uses: github/codeql-action/init@aa578102511db1f4524ed59b8cc2bae4f6e88195
->>>>>>> 2ea4973f
       with:
         languages: ${{ matrix.language }}
         build-mode: ${{ matrix.build-mode }}
@@ -75,10 +71,6 @@
         # queries: security-extended,security-and-quality
 
     - name: Perform CodeQL Analysis
-<<<<<<< HEAD
-      uses: github/codeql-action/analyze@f09c1c0a94de965c15400f5634aa42fac8fb8f88
-=======
       uses: github/codeql-action/analyze@aa578102511db1f4524ed59b8cc2bae4f6e88195
->>>>>>> 2ea4973f
       with:
         category: "/language:${{matrix.language}}"