--- conflicted
+++ resolved
@@ -10,11 +10,7 @@
 Framework (TUF)], handles key management for all trusted developers in a
 repository, allows for setting permissions for repository branches, tags, files,
 etc., protects against [other attacks] Git is vulnerable to, and more — all
-<<<<<<< HEAD
-while being backwards compatible with GitHub, GitLab, etc.
-=======
 while being backwards compatible with forges such as GitHub and GitLab.
->>>>>>> 532ada7a
 
 gittuf is a sandbox project at the [Open Source Security Foundation (OpenSSF)]
 as part of the [Supply Chain Integrity Working Group].
